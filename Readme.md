# FLI

A library for creating commnad line apps in rust inspired by the like of [commander.js](https://github.com/tj/commander.js)

```rust
fn main(){
    let mut app : &Fli = Fli::init("my app");
    app.option("-n --name, <>", |x : &Fli| {});
    app.option("-g --greet", |x : &Fli| {
        match x.get_values("--name".to_owned()){
            Ok(option) => {
                if let Some(v) = option{ println!("Good day {?}", v[0]);}
            },
            Err(_) => {},
        }
    });
    // required for the app  to work 
    app.run();
}
```

then run it like this
```bash
$ cargo run -- -g -n james
Good day james
```

## Getting started
### Installtion
```bash
coming soon
```

### Import
```rust
extern crate fli;
use fli::Fli;
fn main(){
    println!("Happy Coding");
}
```
### Create an App Instance 
```rust
fn main(){
    let mut app = Fli::init("app-name");
}
```
### Adding Options

```rust
fn main(){
    let mut app = Fli::init("app-name");
    app.option("-g --greet", greet);
    app.option("-n --name, <>" |x|{});
}

// callback for the greet param
fn greet(x: &Fli){
    match x.get_values("--name".to_owned()){
        Ok(option) => {
            if let Some(v) = option{ println!("Good day {?}", v[0]);}
        },
        Err(_) => {},
    }
}
```

### Run your app
```rust
fn main(){
    //... other code
    app.run();
}
```

### Adding a new Command Set
You can also add a new command set using the command method
```rust
fn main(){
    let mut app = Fli::init("app-name");
    let moveCommand = app.command("move");
    moveCommand.option("-d --dir, <...>", move_file);
    app.option("-g --greet", greet);
    app.option("-n --name, <>" |x|{});
    app.run();
}
fn move_file(x){ /*code to move file"*/ }
fn greet(x){ /*code to greet "*/ }
```
Then you would run the command like this
```shell
$ cargo run -- move -d .
file moved successfully in 0.8s
```

### Doing it in a procedual way
Like commander.js you can also do it in a procedual way

```rust
fn main(){
    //  doing it procedual way
    let mut app = Fli::init("app-name");
    let moveCommand = app.command("move");
    // the [...] means accept optional multiple
    moveCommand.option("-d --dir, [...]", |x){}; // pass in an empty callback
    app.option("-g --greet", |x|{});
    app.option("-n --name, <>" |x|{});
    app.run();

    if app.is_passed("--greet"){
        if app.has_a_value("-n"){/* greet person with name*/}
        else { /* freet without name*/ }
    }
}
```

## Explaining all `app : Fli` methods
**Note:**
> All `app : Fli` methods are avaliable as `app : &Fli` methods
- `app.option(arg_and_data, callback)` : 
This method takes in 2 param 
<<<<<<< HEAD
  - First `arg_and_data` : This is a format template of how the avaliable arguments for a command would be being in a format `-a --arg` or `-a --arg, data` where `-a` is the short  form of the argument and `--arg` is the long form of the argument. `--data` is the acceptable data type and it is seperated by a **comma** `,` , if not passed then the arg does not need a data type
=======
  - First `arg_and_data` : This is a format template of how the avaliable arguments for a command would be being in a format `-a --arg` or `-a --arg, data` where `-a` is the short  form of the argument and `--arg` is the long form of the argument. `--data` is the acceptable data type, if not passed then the arg does not need a data type
  
>>>>>>> 1e2176ae
  | symbol | meaning |
  |:---:|:---|
  | [] | This means it needs one optional data|
  | <> | This means it needs one required data |
  | [...] | This means it can take in many optional data |
  | <...> | This means it needs at least one data, can take more |

<|MERGE_RESOLUTION|>--- conflicted
+++ resolved
@@ -1,134 +1,130 @@
-# FLI
-
-A library for creating commnad line apps in rust inspired by the like of [commander.js](https://github.com/tj/commander.js)
-
-```rust
-fn main(){
-    let mut app : &Fli = Fli::init("my app");
-    app.option("-n --name, <>", |x : &Fli| {});
-    app.option("-g --greet", |x : &Fli| {
-        match x.get_values("--name".to_owned()){
-            Ok(option) => {
-                if let Some(v) = option{ println!("Good day {?}", v[0]);}
-            },
-            Err(_) => {},
-        }
-    });
-    // required for the app  to work 
-    app.run();
-}
-```
-
-then run it like this
-```bash
-$ cargo run -- -g -n james
-Good day james
-```
-
-## Getting started
-### Installtion
-```bash
-coming soon
-```
-
-### Import
-```rust
-extern crate fli;
-use fli::Fli;
-fn main(){
-    println!("Happy Coding");
-}
-```
-### Create an App Instance 
-```rust
-fn main(){
-    let mut app = Fli::init("app-name");
-}
-```
-### Adding Options
-
-```rust
-fn main(){
-    let mut app = Fli::init("app-name");
-    app.option("-g --greet", greet);
-    app.option("-n --name, <>" |x|{});
-}
-
-// callback for the greet param
-fn greet(x: &Fli){
-    match x.get_values("--name".to_owned()){
-        Ok(option) => {
-            if let Some(v) = option{ println!("Good day {?}", v[0]);}
-        },
-        Err(_) => {},
-    }
-}
-```
-
-### Run your app
-```rust
-fn main(){
-    //... other code
-    app.run();
-}
-```
-
-### Adding a new Command Set
-You can also add a new command set using the command method
-```rust
-fn main(){
-    let mut app = Fli::init("app-name");
-    let moveCommand = app.command("move");
-    moveCommand.option("-d --dir, <...>", move_file);
-    app.option("-g --greet", greet);
-    app.option("-n --name, <>" |x|{});
-    app.run();
-}
-fn move_file(x){ /*code to move file"*/ }
-fn greet(x){ /*code to greet "*/ }
-```
-Then you would run the command like this
-```shell
-$ cargo run -- move -d .
-file moved successfully in 0.8s
-```
-
-### Doing it in a procedual way
-Like commander.js you can also do it in a procedual way
-
-```rust
-fn main(){
-    //  doing it procedual way
-    let mut app = Fli::init("app-name");
-    let moveCommand = app.command("move");
-    // the [...] means accept optional multiple
-    moveCommand.option("-d --dir, [...]", |x){}; // pass in an empty callback
-    app.option("-g --greet", |x|{});
-    app.option("-n --name, <>" |x|{});
-    app.run();
-
-    if app.is_passed("--greet"){
-        if app.has_a_value("-n"){/* greet person with name*/}
-        else { /* freet without name*/ }
-    }
-}
-```
-
-## Explaining all `app : Fli` methods
-**Note:**
-> All `app : Fli` methods are avaliable as `app : &Fli` methods
-- `app.option(arg_and_data, callback)` : 
-This method takes in 2 param 
-<<<<<<< HEAD
-  - First `arg_and_data` : This is a format template of how the avaliable arguments for a command would be being in a format `-a --arg` or `-a --arg, data` where `-a` is the short  form of the argument and `--arg` is the long form of the argument. `--data` is the acceptable data type and it is seperated by a **comma** `,` , if not passed then the arg does not need a data type
-=======
-  - First `arg_and_data` : This is a format template of how the avaliable arguments for a command would be being in a format `-a --arg` or `-a --arg, data` where `-a` is the short  form of the argument and `--arg` is the long form of the argument. `--data` is the acceptable data type, if not passed then the arg does not need a data type
-  
->>>>>>> 1e2176ae
-  | symbol | meaning |
-  |:---:|:---|
-  | [] | This means it needs one optional data|
-  | <> | This means it needs one required data |
-  | [...] | This means it can take in many optional data |
-  | <...> | This means it needs at least one data, can take more |
-
+# FLI
+
+A library for creating commnad line apps in rust inspired by the like of [commander.js](https://github.com/tj/commander.js)
+
+```rust
+fn main(){
+    let mut app : &Fli = Fli::init("my app");
+    app.option("-n --name, <>", |x : &Fli| {});
+    app.option("-g --greet", |x : &Fli| {
+        match x.get_values("--name".to_owned()){
+            Ok(option) => {
+                if let Some(v) = option{ println!("Good day {?}", v[0]);}
+            },
+            Err(_) => {},
+        }
+    });
+    // required for the app  to work 
+    app.run();
+}
+```
+
+then run it like this
+```bash
+$ cargo run -- -g -n james
+Good day james
+```
+
+## Getting started
+### Installtion
+```bash
+coming soon
+```
+
+### Import
+```rust
+extern crate fli;
+use fli::Fli;
+fn main(){
+    println!("Happy Coding");
+}
+```
+### Create an App Instance 
+```rust
+fn main(){
+    let mut app = Fli::init("app-name");
+}
+```
+### Adding Options
+
+```rust
+fn main(){
+    let mut app = Fli::init("app-name");
+    app.option("-g --greet", greet);
+    app.option("-n --name, <>" |x|{});
+}
+
+// callback for the greet param
+fn greet(x: &Fli){
+    match x.get_values("--name".to_owned()){
+        Ok(option) => {
+            if let Some(v) = option{ println!("Good day {?}", v[0]);}
+        },
+        Err(_) => {},
+    }
+}
+```
+
+### Run your app
+```rust
+fn main(){
+    //... other code
+    app.run();
+}
+```
+
+### Adding a new Command Set
+You can also add a new command set using the command method
+```rust
+fn main(){
+    let mut app = Fli::init("app-name");
+    let moveCommand = app.command("move");
+    moveCommand.option("-d --dir, <...>", move_file);
+    app.option("-g --greet", greet);
+    app.option("-n --name, <>" |x|{});
+    app.run();
+}
+fn move_file(x){ /*code to move file"*/ }
+fn greet(x){ /*code to greet "*/ }
+```
+Then you would run the command like this
+```shell
+$ cargo run -- move -d .
+file moved successfully in 0.8s
+```
+
+### Doing it in a procedual way
+Like commander.js you can also do it in a procedual way
+
+```rust
+fn main(){
+    //  doing it procedual way
+    let mut app = Fli::init("app-name");
+    let moveCommand = app.command("move");
+    // the [...] means accept optional multiple
+    moveCommand.option("-d --dir, [...]", |x){}; // pass in an empty callback
+    app.option("-g --greet", |x|{});
+    app.option("-n --name, <>" |x|{});
+    app.run();
+
+    if app.is_passed("--greet"){
+        if app.has_a_value("-n"){/* greet person with name*/}
+        else { /* freet without name*/ }
+    }
+}
+```
+
+## Explaining all `app : Fli` methods
+**Note:**
+> All `app : Fli` methods are avaliable as `app : &Fli` methods
+- `app.option(arg_and_data, callback)` : 
+This method takes in 2 param 
+  - First `arg_and_data` : This is a format template of how the avaliable arguments for a command would be being in a format `-a --arg` or `-a --arg, data` where `-a` is the short  form of the argument and `--arg` is the long form of the argument. `--data` is the acceptable data type and it is seperated by a **comma** `,` , if not passed then the arg does not need a data type
+  
+  | symbol | meaning |
+  |:---:|:---|
+  | [] | This means it needs one optional data|
+  | <> | This means it needs one required data |
+  | [...] | This means it can take in many optional data |
+  | <...> | This means it needs at least one data, can take more |
+